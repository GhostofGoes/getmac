"""
Get the MAC address of remote hosts or network interfaces.

It provides a platform-independent interface to get the MAC addresses of:

- System network interfaces (by interface name)
- Remote hosts on the local network (by IPv4/IPv6 address or hostname)

It provides one function: ``get_mac_address()``

.. code-block:: python
   :caption: Examples

    from getmac import get_mac_address
    eth_mac = get_mac_address(interface="eth0")
    win_mac = get_mac_address(interface="Ethernet 3")
    ip_mac = get_mac_address(ip="192.168.0.1")
    ip6_mac = get_mac_address(ip6="::1")
    host_mac = get_mac_address(hostname="localhost")
    updated_mac = get_mac_address(ip="10.0.0.1", network_request=True)

"""

import ctypes
import logging
import os
import platform
import re
import shlex
import socket
import struct
import sys
import traceback
import warnings
from shutil import which
from subprocess import CalledProcessError, DEVNULL, check_output

# Used for mypy (a data type analysis tool)
# If you're copying the code, this section can be safely removed
try:
    from typing import TYPE_CHECKING

    if TYPE_CHECKING:
        from typing import Dict, List, Optional, Set, Tuple, Type, Union
except ImportError:
    pass

# Configure logging
log = logging.getLogger("getmac")  # type: logging.Logger
if not log.handlers:
    log.addHandler(logging.NullHandler())

<<<<<<< HEAD
__version__ = "1.0.0a0"
=======
__version__ = "0.9.4"

PY2 = sys.version_info[0] == 2  # type: bool
>>>>>>> 51364aef

# Configurable settings
DEBUG = 0  # type: int
PORT = 55555  # type: int

# Platform identifiers
_UNAME = platform.uname()  # type: platform.uname_result
_SYST = _UNAME.system  # type: str

WINDOWS = _SYST == "Windows"  # type: bool
DARWIN = _SYST == "Darwin"  # type: bool

OPENBSD = _SYST == "OpenBSD"  # type: bool
FREEBSD = _SYST == "FreeBSD"  # type: bool
NETBSD = _SYST == "NetBSD"  # type: bool
SOLARIS = _SYST == "SunOS"  # type: bool

# Not including Darwin or Solaris as a "BSD"
BSD = OPENBSD or FREEBSD or NETBSD  # type: bool

# Windows Subsystem for Linux (WSL)
WSL = False  # type: bool
LINUX = False  # type: bool
if _SYST == "Linux":
    if "Microsoft" in platform.version():
        WSL = True
    else:
        LINUX = True

# NOTE: "Linux" methods apply to Android without modifications
# If there's Android-specific stuff then we can add a platform
# identifier for it.
ANDROID = (
    hasattr(sys, "getandroidapilevel") or "ANDROID_STORAGE" in os.environ
)  # type: bool

# Generic platform identifier used for filtering methods
PLATFORM = _SYST.lower()  # type: str
if PLATFORM == "linux" and "Microsoft" in platform.version():
    PLATFORM = "wsl"

# User-configurable override to force a specific platform
# This will change to a function argument in 1.0.0
OVERRIDE_PLATFORM = ""  # type: str

# Force a specific method to be used for all lookups
# Used for debugging and testing
FORCE_METHOD = ""  # type: str

# Get and cache the configured system PATH on import
# The process environment does not change after a process is started
PATH = os.environ.get("PATH", os.defpath).split(os.pathsep)  # type: List[str]
if not WINDOWS:
    PATH.extend(("/sbin", "/usr/sbin"))
else:
    # TODO: Prevent edge case on Windows where our script "getmac.exe"
    #   gets added to the path ahead of the actual Windows getmac.exe
    #   This just handles case where it's in a virtualenv, won't work /w global scripts
    PATH = [p for p in PATH if "\\getmac\\Scripts" not in p]
# Build the str after modifications are made
PATH_STR = os.pathsep.join(PATH)  # type: str

# Use a copy of the environment so we don't
# modify the process's current environment.
ENV = dict(os.environ)  # type: Dict[str, str]
ENV["LC_ALL"] = "C"  # Ensure ASCII output so we parse correctly

# Constants
IP4 = 0
IP6 = 1
INTERFACE = 2
HOSTNAME = 3

MAC_RE_COLON = r"([0-9a-fA-F]{2}(?::[0-9a-fA-F]{2}){5})"
MAC_RE_DASH = r"([0-9a-fA-F]{2}(?:-[0-9a-fA-F]{2}){5})"
# On OSX, some MACs in arp output may have a single digit instead of two
# Examples: "18:4f:32:5a:64:5", "14:cc:20:1a:99:0"
# This can also happen on other platforms, like Solaris
MAC_RE_SHORT = r"([0-9a-fA-F]{1,2}(?::[0-9a-fA-F]{1,2}){5})"

# Cache of commands that have been checked for existence by check_command()
CHECK_COMMAND_CACHE = {}  # type: Dict[str, bool]


def check_command(command):
    # type: (str) -> bool
    if command not in CHECK_COMMAND_CACHE:
        CHECK_COMMAND_CACHE[command] = bool(which(command, path=PATH_STR))
    return CHECK_COMMAND_CACHE[command]


def check_path(filepath):
    # type: (str) -> bool
    return os.path.exists(filepath) and os.access(filepath, os.R_OK)


def _clean_mac(mac):
    # type: (Optional[str]) -> Optional[str]
    """Check and format a string result to be lowercase colon-separated MAC."""
    if mac is None:
        return None

    # Handle cases where it's bytes
    if isinstance(mac, bytes):
        mac = mac.decode("utf-8")

    # Strip bad characters
    for garbage_string in ["\\n", "\\r"]:
        mac = mac.replace(garbage_string, "")

    # Remove trailing whitespace, make lowercase, remove spaces,
    # and replace dashes '-' with colons ':'.
    mac = mac.strip().lower().replace(" ", "").replace("-", ":")

    # Fix cases where there are no colons
    if ":" not in mac and len(mac) == 12:
        log.debug("Adding colons to MAC %s", mac)
        mac = ":".join(mac[i : i + 2] for i in range(0, len(mac), 2))

    # Pad single-character octets with a leading zero (e.g. Darwin's ARP output)
    elif len(mac) < 17:
        log.debug(
            "Length of MAC %s is %d, padding single-character octets with zeros",
            mac,
            len(mac),
        )
        parts = mac.split(":")
        new_mac = []
        for part in parts:
            if len(part) == 1:
                new_mac.append("0" + part)
            else:
                new_mac.append(part)
        mac = ":".join(new_mac)

    # MAC address should ALWAYS be 17 characters before being returned
    if len(mac) != 17:
        log.warning("MAC address %s is not 17 characters long!", mac)
        mac = None
    elif mac.count(":") != 5:
        log.warning("MAC address %s is missing colon (':') characters", mac)
        mac = None
    return mac


def _read_file(filepath):
    # type: (str) -> Optional[str]
    try:
        with open(filepath) as f:
            return f.read()
    except OSError:  # noqa: B014
        log.debug("Could not find file: '%s'", filepath)
        return None


def _search(regex, text, group_index=0, flags=0):
    # type: (str, str, int, int) -> Optional[str]
    if not text:
        if DEBUG:
            log.debug("No text to _search()")
        return None

    match = re.search(regex, text, flags)
    if match:
        return match.groups()[group_index]

    return None


def _popen(command, args):
    # type: (str, str) -> str
    for directory in PATH:
        executable = os.path.join(directory, command)
        if (
            os.path.exists(executable)
            and os.access(executable, os.F_OK | os.X_OK)
            and not os.path.isdir(executable)
        ):
            break
    else:
        executable = command

    if DEBUG >= 3:
        log.debug("Running: '%s %s'", executable, args)

    return _call_proc(executable, args)


def _call_proc(executable, args):
    # type: (str, str) -> str
    if WINDOWS:
        cmd = executable + " " + args  # type: ignore
    else:
        cmd = [executable] + shlex.split(args)  # type: ignore

    output = check_output(cmd, stderr=DEVNULL, env=ENV)  # type: Union[bytes, str]

    if DEBUG >= 4:
        log.debug("Output from '%s' command: %s", executable, str(output))

    if isinstance(output, bytes):
        output = output.decode("utf-8")

    return output


def _uuid_convert(mac):
    # type: (int) -> str
    return ":".join(("%012X" % mac)[i : i + 2] for i in range(0, 12, 2))


def _fetch_ip_using_dns():
    # type: () -> str
    """
    Determines the IP address of the default network interface.

    Sends a UDP packet to Cloudflare's DNS (``1.1.1.1``), which should go through
    the default interface. This populates the source address of the socket,
    which we then inspect and return.
    """
    with socket.socket(socket.AF_INET, socket.SOCK_DGRAM) as s:
        s.connect(("1.1.1.1", 53))
        return s.getsockname()[0]


class Method:
    #: Valid platform identifier strings
    VALID_PLATFORM_NAMES = {
        "android",
        "darwin",
        "linux",
        "windows",
        "wsl",
        "openbsd",
        "freebsd",
        "sunos",
        "other",
    }

    #: Platforms supported by a method
    platforms = set()  # type: Set[str]

    #: The type of method, e.g. does it get the MAC of a interface?
    #: Allowed values: {ip, ip4, ip6, iface, default_iface}
    method_type = ""  # type: str

    #: If the method makes a network request as part of the check
    network_request = False  # type: bool

    #: Marks the method as unable to be used, e.g. if there was a runtime
    #: error indicating the method won't work on the current platform.
    unusable = False  # type: bool

    def test(self):  # type: () -> bool  # noqa: T484
        """Low-impact test that the method is feasible, e.g. command exists."""
        pass  # pragma: no cover

    # TODO: automatically clean MAC on return
    def get(self, arg):  # type: (str) -> Optional[str]
        """
        Core logic of the method that performs the lookup.

        .. warning::
           If the method itself fails to function an exception will be raised!
           (for instance, if some command arguments are invalid, or there's an
           internal error with the command, or a bug in the code).

        Args:
            arg (str): What the method should get, such as an IP address
                or interface name. In the case of default_iface methods,
                this is not used and defaults to an empty string.

        Returns:
            Lowercase colon-separated MAC address, or None if one could
            not be found.
        """
        pass  # pragma: no cover

    @classmethod
    def __str__(cls):  # type: () -> str
        return cls.__name__


# TODO(python3): do we want to keep this around? It calls 3 commands and is
#   quite inefficient. We should just take the methods and use directly.
class UuidArpGetNode(Method):
    platforms = {"linux", "darwin", "sunos", "other"}
    method_type = "ip"

    def test(self):  # type: () -> bool
        try:
            from uuid import _arp_getnode  # type: ignore

            return True
        except Exception:
            return False

    def get(self, arg):  # type: (str) -> Optional[str]
        from uuid import _arp_getnode  # type: ignore

        backup = socket.gethostbyname
        try:
            socket.gethostbyname = lambda x: arg  # noqa: F841
            mac1 = _arp_getnode()
            if mac1 is not None:
                mac1 = _uuid_convert(mac1)
                mac2 = _arp_getnode()
                mac2 = _uuid_convert(mac2)
                if mac1 == mac2:
                    return mac1
        except Exception:
            raise
        finally:
            socket.gethostbyname = backup

        return None


class ArpFile(Method):
    platforms = {"linux"}
    method_type = "ip4"
    _path = os.environ.get("ARP_PATH", "/proc/net/arp")  # type: str

    def test(self):  # type: () -> bool
        return check_path(self._path)

    def get(self, arg):  # type: (str) -> Optional[str]
        if not arg:
            return None

        data = _read_file(self._path)

        if data is None:
            self.unusable = True
            return None

        if data is not None and len(data) > 1:
            # Need a space, otherwise a search for 192.168.16.2
            # will match 192.168.16.254 if it comes first!
            return _search(re.escape(arg) + r" .+" + MAC_RE_COLON, data)

        return None


class ArpFreebsd(Method):
    platforms = {"freebsd"}
    method_type = "ip"

    def test(self):  # type: () -> bool
        return check_command("arp")

    def get(self, arg):  # type: (str) -> Optional[str]
        regex = r"\(" + re.escape(arg) + r"\)\s+at\s+" + MAC_RE_COLON
        return _search(regex, _popen("arp", arg))


class ArpOpenbsd(Method):
    platforms = {"openbsd"}
    method_type = "ip"
    _regex = r"[ ]+" + MAC_RE_COLON  # type: str

    def test(self):  # type: () -> bool
        return check_command("arp")

    def get(self, arg):  # type: (str) -> Optional[str]
        return _search(re.escape(arg) + self._regex, _popen("arp", "-an"))


class ArpVariousArgs(Method):
    platforms = {"linux", "darwin", "freebsd", "sunos", "other"}
    method_type = "ip"
    _regex_std = r"\)\s+at\s+" + MAC_RE_COLON  # type: str
    _regex_darwin = r"\)\s+at\s+" + MAC_RE_SHORT  # type: str
    _args = (
        ("", True),  # "arp 192.168.1.1"
        # Linux
        ("-an", False),  # "arp -an"
        ("-an", True),  # "arp -an 192.168.1.1"
        # Darwin, WSL, Linux distros???
        ("-a", False),  # "arp -a"
        ("-a", True),  # "arp -a 192.168.1.1"
    )
    _args_tested = False  # type: bool
    _good_pair = ()  # type: Union[Tuple, Tuple[str, bool]]
    _good_regex = ""  # type: str

    def test(self):  # type: () -> bool
        return check_command("arp")

    def get(self, arg):  # type: (str) -> Optional[str]
        if not arg:
            return None

        # Ensure output from testing command on first call isn't wasted
        command_output = ""

        # Test which arguments are valid to the command
        # This will NOT test which regex is valid
        if not self._args_tested:
            for pair_to_test in self._args:
                try:
                    cmd_args = [pair_to_test[0]]

                    # if True, then include IP as a command argument
                    if pair_to_test[1]:
                        cmd_args.append(arg)

                    command_output = _popen("arp", " ".join(cmd_args))
                    self._good_pair = pair_to_test
                    break
                except CalledProcessError as ex:
                    if DEBUG:
                        log.debug(
                            "ArpVariousArgs pair test failed for (%s, %s): %s",
                            pair_to_test[0],
                            pair_to_test[1],
                            str(ex),
                        )

            if not self._good_pair:
                self.unusable = True
                return None
            self._args_tested = True

        if not command_output:
            # if True, then include IP as a command argument
            cmd_args = [self._good_pair[0]]

            if self._good_pair[1]:
                cmd_args.append(arg)

            command_output = _popen("arp", " ".join(cmd_args))

        escaped = re.escape(arg)
        if self._good_regex:
            return _search(r"\(" + escaped + self._good_regex, command_output)

        # try linux regex first
        # try darwin regex next
        #   if a regex succeeds the first time, cache the successful regex
        #   otherwise, don't bother, since it's a miss anyway
        for regex in (self._regex_std, self._regex_darwin):
            # NOTE: Darwin regex will return MACs without leading zeroes,
            # e.g. "58:6d:8f:7:c9:94" instead of "58:6d:8f:07:c9:94"
            found = _search(r"\(" + escaped + regex, command_output)
            if found:
                self._good_regex = regex
                return found

        return None


class ArpExe(Method):
    """
    Query the Windows ARP table using ``arp.exe`` to find the MAC address of a remote host.
    This only works for IPv4, since the ARP table is IPv4-only.

    Microsoft Documentation: `arp <https://learn.microsoft.com/en-us/windows-server/administration/windows-commands/arp>`
    """  # noqa: E501

    platforms = {"windows", "wsl"}
    method_type = "ip4"

    def test(self):  # type: () -> bool
        # NOTE: specifying "arp.exe" instead of "arp" lets this work
        # seamlessly on WSL1 as well. On WSL2 it doesn't matter, since
        # it's basically just a Linux VM with some lipstick.
        return check_command("arp.exe")

    def get(self, arg):  # type: (str) -> Optional[str]
        return _search(MAC_RE_DASH, _popen("arp.exe", "-a %s" % arg))


class ArpingHost(Method):
    """
    Use ``arping`` command to determine the MAC of a host.

    Supports three variants of ``arping``

    - "habets" arping by Thomas Habets
        (`GitHub <https://github.com/ThomasHabets/arping>`__)
        On Debian-based distros, ``apt install arping`` will install
        Habets arping.
    - "iputils" arping, from the ``iputils-arping``
        `package <https://packages.debian.org/sid/iputils-arping>`__
    - "busybox" arping, included with BusyBox (a small executable "distro")
        (`further reading <https://boxmatrix.info/wiki/Property:arping>`__)

    BusyBox's arping quite similar to iputils-arping. The arguments for
    our purposes are the same, and the output is also the same.
    There's even a TODO in busybox's arping code referencing iputils arping.
    There are several differences:
    - The return code from bad arguments is 1, not 2 like for iputils-arping
    - The MAC address in output is lowercase (vs. uppercase in iputils-arping)

    This was a pain to obtain samples for busybox on Windows. I recommend
    using WSL and arping'ing the Docker gateway (for WSL2 distros).
    NOTE: it must be run as root using ``sudo busybox arping``.
    """

    platforms = {"linux", "darwin"}
    method_type = "ip4"
    network_request = True
    _is_iputils = True  # type: bool
    _habets_args = "-r -C 1 -c 1 %s"  # type: str
    _iputils_args = "-f -c 1 %s"  # type: str

    def test(self):  # type: () -> bool
        return check_command("arping")

    def get(self, arg):  # type: (str) -> Optional[str]
        # If busybox or iputils, this will just work, and if host ping fails,
        # then it'll exit with code 1 and this function will return None.
        #
        # If it's Habets, then it'll exit code 1 and have "invalid option"
        # and/or the help message in the output.
        # In the case of Habets, set self._is_iputils to False,
        # then re-try with Habets args.
        try:
            if self._is_iputils:
                command_output = _popen("arping", self._iputils_args % arg)
                if command_output:
                    return _search(
                        r" from %s \[(%s)\]" % (re.escape(arg), MAC_RE_COLON),
                        command_output,
                    )
            else:
                return self._call_habets(arg)
        except CalledProcessError as ex:
            if ex.output and self._is_iputils:
                if not PY2 and isinstance(ex.output, bytes):
                    output = str(ex.output, "utf-8").lower()
                else:
                    output = str(ex.output).lower()

                if "habets" in output or "invalid option" in output:
                    if DEBUG:
                        log.debug("Falling back to Habets arping")
                    self._is_iputils = False
                    try:
                        return self._call_habets(arg)
                    except CalledProcessError:
                        pass

        return None

    def _call_habets(self, arg):  # type: (str) -> Optional[str]
        command_output = _popen("arping", self._habets_args % arg)
        if command_output:
            return command_output.strip()
        else:
            return None


class CtypesHost(Method):
    """
    Uses ``SendARP`` from the Windows ``Iphlpapi`` to get the MAC address
    of a remote IPv4 host.

    Microsoft Documentation: `SendARP function (iphlpapi.h) <https://learn.microsoft.com/en-us/windows/win32/api/iphlpapi/nf-iphlpapi-sendarp>`__
    """  # noqa: E501

    platforms = {"windows"}
    method_type = "ip4"
    network_request = True

    def test(self):  # type: () -> bool
        try:
            return ctypes.windll.wsock32.inet_addr(b"127.0.0.1") > 0  # noqa: T484
        except Exception:
            return False

    def get(self, arg):  # type: (str) -> Optional[str]
        # Convert to bytes on Python 3+ (Fixes GitHub issue #7)
        arg = arg.encode()  # type: ignore

        try:
            inetaddr = ctypes.windll.wsock32.inet_addr(arg)  # type: ignore
            if inetaddr in (0, -1):
                raise Exception
        except Exception:
            # TODO: this assumes failure is due to arg being a hostname
            #   We should be explicit about only accepting ipv4 addresses
            #   and handle any hostname resolution in calling code
            hostip = socket.gethostbyname(arg)
            inetaddr = ctypes.windll.wsock32.inet_addr(hostip)  # type: ignore

        buffer = ctypes.c_buffer(6)
        addlen = ctypes.c_ulong(ctypes.sizeof(buffer))

        # https://docs.microsoft.com/en-us/windows/win32/api/iphlpapi/nf-iphlpapi-sendarp
        send_arp = ctypes.windll.Iphlpapi.SendARP  # type: ignore
        if send_arp(inetaddr, 0, ctypes.byref(buffer), ctypes.byref(addlen)) != 0:
            return None

        # Convert binary data into a string.
        macaddr = ""
        for intval in struct.unpack("BBBBBB", buffer):  # type: ignore
            if intval > 15:
                replacestr = "0x"
            else:
                replacestr = "x"
            macaddr = "".join([macaddr, hex(intval).replace(replacestr, "")])

        return macaddr


class IpNeighborShow(Method):
    platforms = {"linux", "other"}
    method_type = "ip"  # IPv6 and IPv4

    def test(self):  # type: () -> bool
        return check_command("ip")

    def get(self, arg):  # type: (str) -> Optional[str]
        output = _popen("ip", "neighbor show %s" % arg)
        if not output:
            return None

        try:
            # NOTE: the space prevents accidental matching of partial IPs
            return (
                output.partition(arg + " ")[2].partition("lladdr")[2].strip().split()[0]
            )
        except IndexError as ex:
            log.debug("IpNeighborShow failed with exception: %s", str(ex))
            return None


class SysIfaceFile(Method):
    platforms = {"linux", "wsl"}
    method_type = "iface"
    _path = "/sys/class/net/"  # type: str

    def test(self):  # type: () -> bool
        # Imperfect, but should work well enough
        return check_path(self._path)

    def get(self, arg):  # type: (str) -> Optional[str]
        data = _read_file(self._path + arg + "/address")

        # NOTE: if "/sys/class/net/" exists, but interface file doesn't,
        # then that means the interface doesn't exist
        # Sometimes this can be empty or a single newline character
        return None if data is not None and len(data) < 17 else data


class UuidLanscan(Method):
    platforms = {"other"}
    method_type = "iface"

    def test(self):  # type: () -> bool
        try:
            from uuid import _find_mac  # noqa: T484

            return check_command("lanscan")
        except Exception:
            return False

    def get(self, arg):  # type: (str) -> Optional[str]
        from uuid import _find_mac  # type: ignore

        arg = bytes(arg, "utf-8")  # type: ignore

        mac = _find_mac("lanscan", "-ai", [arg], lambda i: 0)

        if mac:
            return _uuid_convert(mac)

        return None


class FcntlIface(Method):
    platforms = {"linux", "wsl"}
    method_type = "iface"

    def test(self):  # type: () -> bool
        try:
            import fcntl

            return True
        except Exception:  # Broad except to handle unknown effects
            return False

    def get(self, arg):  # type: (str) -> Optional[str]
        import fcntl

        arg = arg.encode()  # type: ignore

        s = socket.socket(socket.AF_INET, socket.SOCK_DGRAM)

        # 0x8927 = SIOCGIFADDR
        info = fcntl.ioctl(s.fileno(), 0x8927, struct.pack("256s", arg[:15]))

        return ":".join(["%02x" % ord(chr(char)) for char in info[18:24]])


class GetmacExe(Method):
    """
    Uses Windows-builtin ``getmac.exe`` to get a interface's MAC address.

    Microsoft Documentation: `getmac <https://learn.microsoft.com/en-us/windows-server/administration/windows-commands/getmac>`__
    """  # noqa: E501

    platforms = {"windows"}
    method_type = "iface"
    _regexes = [
        # Connection Name
        (r"\r\n", r".*" + MAC_RE_DASH + r".*\r\n"),
        # Network Adapter (the human-readable name)
        (r"\r\n.*", r".*" + MAC_RE_DASH + r".*\r\n"),
    ]  # type: List[Tuple[str, str]]
    _champ = ()  # type: Union[tuple, Tuple[str, str]]

    def test(self):  # type: () -> bool
        # NOTE: the scripts from this library (getmac) are excluded from the
        # path used for checking variables, in getmac.getmac.PATH (defined
        # at the top of this file). Otherwise, this would get messy quickly :)
        return check_command("getmac.exe")

    def get(self, arg):  # type: (str) -> Optional[str]
        try:
            # /nh: Suppresses table headers
            # /v:  Verbose
            command_output = _popen("getmac.exe", "/NH /V")
        except CalledProcessError as ex:
            # This shouldn't cause an exception if it's valid command
            log.error("getmac.exe failed, marking unusable. Exception: %s", str(ex))
            self.unusable = True
            return None

        if self._champ:
            return _search(self._champ[0] + arg + self._champ[1], command_output)

        for pair in self._regexes:
            result = _search(pair[0] + arg + pair[1], command_output)
            if result:
                self._champ = pair
                return result

        return None


class IpconfigExe(Method):
    """
    Uses ``ipconfig.exe`` to find interface MAC addresses on Windows.

    This is generally pretty reliable and works across a wide array of
    versions and releases. I'm not sure if it works pre-XP though.

    Microsoft Documentation: `ipconfig <https://learn.microsoft.com/en-us/windows-server/administration/windows-commands/ipconfig>`__
    """  # noqa: E501

    platforms = {"windows"}
    method_type = "iface"
    _regex = (
        r"(?:\n?[^\n]*){1,8}Physical Address[ .:]+" + MAC_RE_DASH + r"\r\n"
    )  # type: str

    def test(self):  # type: () -> bool
        return check_command("ipconfig.exe")

    def get(self, arg):  # type: (str) -> Optional[str]
        return _search(arg + self._regex, _popen("ipconfig.exe", "/all"))


class WmicExe(Method):
    """
    Use ``wmic.exe`` on Windows to find the MAC address of a network interface.

    Microsoft Documentation: `wmic <https://learn.microsoft.com/en-us/windows-server/administration/windows-commands/wmic>`__

    .. warning::
       WMIC is deprecated as of Windows 10 21H1. This method may not work on
       Windows 11 and may stop working at some point on Windows 10 (unlikely,
       but possible).
    """  # noqa: E501

    platforms = {"windows"}
    method_type = "iface"

    def test(self):  # type: () -> bool
        return check_command("wmic.exe")

    def get(self, arg):  # type: (str) -> Optional[str]
        command_output = _popen(
            "wmic.exe",
            'nic where "NetConnectionID = \'%s\'" get "MACAddress" /value' % arg,
        )

        # Negative: "No Instance(s) Available"
        # Positive: "MACAddress=00:FF:E7:78:95:A0"
        # NOTE: .partition() always returns 3 parts,
        # therefore it won't cause an IndexError
        return command_output.strip().partition("=")[2]


class DarwinNetworksetupIface(Method):
    """
    Use ``networksetup`` on MacOS (Darwin) to get the MAC address of a specific interface.

    I think that this is or was a BSD utility, but I haven't seen it on other BSDs
    (FreeBSD, OpenBSD, etc.). So, I'm treating it as a Darwin-specific utility
    until further notice. If you know otherwise, please open a PR :)

    If the command is present, it should always work, though naturally that is contingent
    upon the whims of Apple in newer MacOS releases.

    Man page: `networksetup (8) <https://www.manpagez.com/man/8/networksetup/>`__
    """

    platforms = {"darwin"}
    method_type = "iface"

    def test(self):  # type: () -> bool
        return check_command("networksetup")

    def get(self, arg):  # type: (str) -> Optional[str]
        command_output = _popen("networksetup", "-getmacaddress %s" % arg)
        return _search(MAC_RE_COLON, command_output)


# This only took 15-20 hours of throwing my brain against a wall multiple times
# over the span of 1-2 years to figure out. It works for almost all conceivable
# output from "ifconfig", and probably netstat too. It can probably be made more
# efficient by someone who actually knows how to write regex.
# [: ]\s?(?:flags=|\s).*?(?:(?:\w+[: ]\s?flags=)|\s(?:ether|address|HWaddr|hwaddr|lladdr)[ :]?\s?([0-9a-fA-F]{2}(?::[0-9a-fA-F]{2}){5}))  # noqa: E501
IFCONFIG_REGEX = (
    r"[: ]\s?(?:flags=|\s).*?(?:"
    r"(?:\w+[: ]\s?flags=)|"  # Prevent interfaces w/o a MAC from matching
    r"\s(?:ether|address|HWaddr|hwaddr|lladdr)[ :]?\s?"  # Handle various prefixes
    r"([0-9a-fA-F]{2}(?::[0-9a-fA-F]{2}){5}))"  # Match the MAC
)


def _parse_ifconfig(iface, command_output):
    # type: (str, str) -> Optional[str]
    if not iface or not command_output:
        return None

    # Sanity check on input e.g. if user does "eth0:" as argument
    iface = iface.strip(":")

    # "(?:^|\s)": prevent an input of "h0" from matching on "eth0"
    search_re = r"(?:^|\s)" + iface + IFCONFIG_REGEX

    return _search(search_re, command_output, flags=re.DOTALL)


class IfconfigWithIfaceArg(Method):
    """
    ``ifconfig`` command with the interface name as an argument
    (e.g. ``ifconfig eth0``).
    """

    platforms = {"linux", "wsl", "freebsd", "openbsd", "other"}
    method_type = "iface"

    def test(self):  # type: () -> bool
        return check_command("ifconfig")

    def get(self, arg):  # type: (str) -> Optional[str]
        try:
            command_output = _popen("ifconfig", arg)
        except CalledProcessError as err:
            # Return code of 1 means interface doesn't exist
            if err.returncode == 1:
                return None
            else:
                raise err  # this will cause another method to be used

        return _parse_ifconfig(arg, command_output)


# TODO: combine this with IfconfigWithArg/IfconfigNoArg
#       (need to do live testing on Darwin)
class IfconfigEther(Method):
    platforms = {"darwin"}
    method_type = "iface"
    _tested_arg = False  # type: bool
    _iface_arg = False  # type: bool

    def test(self):  # type: () -> bool
        return check_command("ifconfig")

    def get(self, arg):  # type: (str) -> Optional[str]
        # Check if this version of "ifconfig" accepts an interface argument
        command_output = ""

        if not self._tested_arg:
            try:
                command_output = _popen("ifconfig", arg)
                self._iface_arg = True
            except CalledProcessError:
                self._iface_arg = False
            self._tested_arg = True

        if self._iface_arg and not command_output:  # Don't repeat work on first run
            command_output = _popen("ifconfig", arg)
        else:
            command_output = _popen("ifconfig", "")

        return _parse_ifconfig(arg, command_output)


# TODO: create new methods, IfconfigNoArgs and IfconfigVariousArgs
# TODO: unit tests
class IfconfigOther(Method):
    """
    Wild 'Shot in the Dark' attempt at ``ifconfig`` for unknown platforms.
    """

    platforms = {"linux", "other"}
    method_type = "iface"
    # "-av": Tru64 system?
    _args = (
        ("", (r"(?::| ).*?\sether\s", r"(?::| ).*?\sHWaddr\s")),
        ("-a", r".*?HWaddr\s"),
        ("-v", r".*?HWaddr\s"),
        ("-av", r".*?Ether\s"),
    )
    _args_tested = False  # type: bool
    _good_pair = []  # type: List[Union[str, Tuple[str, str]]]

    def test(self):  # type: () -> bool
        return check_command("ifconfig")

    def get(self, arg):  # type: (str) -> Optional[str]
        if not arg:
            return None

        # Cache output from testing command so first call isn't wasted
        command_output = ""

        # Test which arguments are valid to the command
        if not self._args_tested:
            for pair_to_test in self._args:
                try:
                    command_output = _popen("ifconfig", pair_to_test[0])
                    self._good_pair = list(pair_to_test)  # noqa: T484
                    if isinstance(self._good_pair[1], str):
                        self._good_pair[1] += MAC_RE_COLON
                    break
                except CalledProcessError as ex:
                    if DEBUG:
                        log.debug(
                            "IfconfigOther pair test failed for (%s, %s): %s",
                            pair_to_test[0],
                            pair_to_test[1],
                            str(ex),
                        )

            if not self._good_pair:
                self.unusable = True
                return None

            self._args_tested = True

        if not command_output and isinstance(self._good_pair[0], str):
            command_output = _popen("ifconfig", self._good_pair[0])

        # Handle the two possible search terms
        if isinstance(self._good_pair[1], tuple):
            for term in self._good_pair[1]:
                regex = term + MAC_RE_COLON
                result = _search(re.escape(arg) + regex, command_output)

                if result:
                    # changes type from tuple to str, so the else statement
                    # will be hit on the next call to this method
                    self._good_pair[1] = regex
                    return result
            return None
        else:
            return _search(re.escape(arg) + self._good_pair[1], command_output)


class NetstatIface(Method):
    platforms = {"linux", "wsl", "other"}
    method_type = "iface"

    # ".*?": non-greedy
    # https://docs.python.org/3/howto/regex.html#greedy-versus-non-greedy
    _regexes = [
        r": .*?ether " + MAC_RE_COLON,
        r": .*?HWaddr " + MAC_RE_COLON,
        # Ubuntu 12.04 and other older kernels
        r" .*?Link encap:Ethernet  HWaddr " + MAC_RE_COLON,
    ]  # type: List[str]
    _working_regex = ""  # type: str

    def test(self):  # type: () -> bool
        return check_command("netstat")

    # TODO: consolidate the parsing logic between IfconfigOther and netstat
    def get(self, arg):  # type: (str) -> Optional[str]
        # NOTE: netstat and ifconfig pull from the same kernel source and
        # therefore have the same output format on the same platform.
        command_output = _popen("netstat", "-iae")
        if not command_output:
            log.warning("no netstat output, marking unusable")
            self.unusable = True
            return None

        if self._working_regex:
            # Use regex that worked previously. This can still return None in
            # the case of interface not existing, but at least it's a bit faster.
            return _search(arg + self._working_regex, command_output, flags=re.DOTALL)

        # See if either regex matches
        for regex in self._regexes:
            result = _search(arg + regex, command_output, flags=re.DOTALL)
            if result:
                self._working_regex = regex
                return result

        return None


# TODO: Add to IpLinkIface
# TODO: New method for "ip addr"? (this would be useful for CentOS and others as a fallback)
# (r"state UP.*\n.*ether " + MAC_RE_COLON, 0, "ip", ["link","addr"]),
# (r"wlan.*\n.*ether " + MAC_RE_COLON, 0, "ip", ["link","addr"]),
# (r"ether " + MAC_RE_COLON, 0, "ip", ["link","addr"]),
# _regexes = (
#     r".*\n.*link/ether " + MAC_RE_COLON,
#     # Android 6.0.1+ (and likely other platforms as well)
#     r"state UP.*\n.*ether " + MAC_RE_COLON,
#     r"wlan.*\n.*ether " + MAC_RE_COLON,
#     r"ether " + MAC_RE_COLON,
# )  # type: Tuple[str, str, str, str]


class IpLinkIface(Method):
    platforms = {"linux", "wsl", "android", "other"}
    method_type = "iface"
    _regex = r".*\n.*link/ether " + MAC_RE_COLON  # type: str
    _tested_arg = False  # type: bool
    _iface_arg = False  # type: bool

    def test(self):  # type: () -> bool
        return check_command("ip")

    def get(self, arg):  # type: (str) -> Optional[str]
        # Check if this version of "ip link" accepts an interface argument
        # Not accepting one is a quirk of older versions of 'iproute2'
        # TODO: is it "ip link <arg>" on some platforms and "ip link show <arg>" on others?
        command_output = ""

        if not self._tested_arg:
            try:
                command_output = _popen("ip", "link show " + arg)
                self._iface_arg = True
            except CalledProcessError as err:
                # Output: 'Command "eth0" is unknown, try "ip link help"'
                if err.returncode != 255:
                    raise err
            self._tested_arg = True

        if self._iface_arg:
            if not command_output:  # Don't repeat work on first run
                command_output = _popen("ip", "link show " + arg)
            return _search(arg + self._regex, command_output)
        else:
            # TODO: improve this regex to not need extra portion for no arg
            command_output = _popen("ip", "link")
            return _search(arg + r":" + self._regex, command_output)


class DefaultIfaceLinuxRouteFile(Method):
    """
    Get the default interface by parsing the ``/proc/net/route`` file.

    This is the same source as the ``route`` command, however it's much
    faster to read this file than to call ``route``. If it fails for whatever
    reason, we can fall back on the system commands (e.g for a platform that
    has a route command, but doesn't use ``/proc``, such as BSD-based platforms).
    """

    platforms = {"linux", "wsl"}
    method_type = "default_iface"

    def test(self):  # type: () -> bool
        return check_path("/proc/net/route")

    def get(self, arg=""):  # type: (str) -> Optional[str]
        data = _read_file("/proc/net/route")

        if data is not None and len(data) > 1:
            for line in data.split("\n")[1:-1]:
                line = line.strip()
                if not line:
                    continue

                # Some have tab separators, some have spaces
                if "\t" in line:
                    sep = "\t"
                else:
                    sep = "    "

                iface_name, dest = line.split(sep)[:2]

                if dest == "00000000":
                    return iface_name

            if DEBUG:
                log.debug(
                    "Failed to find default interface in data from "
                    "'/proc/net/route', no destination of '00000000' was found"
                )
        elif DEBUG:
            log.warning("No data from /proc/net/route")

        return None


class DefaultIfaceRouteCommand(Method):
    platforms = {"linux", "wsl", "other"}
    method_type = "default_iface"

    def test(self):  # type: () -> bool
        return check_command("route")

    def get(self, arg=""):  # type: (str) -> Optional[str]
        output = _popen("route", "-n")

        try:
            return output.partition("0.0.0.0")[2].partition("\n")[0].split()[-1]
        except IndexError as ex:  # index errors means no default route in output?
            log.debug("DefaultIfaceRouteCommand failed for %s: %s", arg, str(ex))
            return None


class DefaultIfaceRouteGetCommand(Method):
    platforms = {"darwin", "freebsd", "other"}
    method_type = "default_iface"

    def test(self):  # type: () -> bool
        return check_command("route")

    def get(self, arg=""):  # type: (str) -> Optional[str]
        output = _popen("route", "get default")

        if not output:
            return None

        try:
            return output.partition("interface: ")[2].strip().split()[0].strip()
        except IndexError as ex:
            log.debug("DefaultIfaceRouteCommand failed for %s: %s", arg, str(ex))
            return None


class DefaultIfaceIpRoute(Method):
    # NOTE: this is slightly faster than "route" since
    # there is less output than "route -n"
    platforms = {"linux", "wsl", "other"}
    method_type = "default_iface"

    def test(self):  # type: () -> bool
        return check_command("ip")

    def get(self, arg=""):  # type: (str) -> Optional[str]
        output = _popen("ip", "route list 0/0")

        if not output:
            if DEBUG:
                log.debug("DefaultIfaceIpRoute failed: no output")
            return None

        return output.partition("dev")[2].partition("proto")[0].strip()


class DefaultIfaceOpenBsd(Method):
    platforms = {"openbsd"}
    method_type = "default_iface"

    def test(self):  # type: () -> bool
        return check_command("route")

    def get(self, arg=""):  # type: (str) -> Optional[str]
        output = _popen("route", "-nq show -inet -gateway -priority 1")
        return output.partition("127.0.0.1")[0].strip().rpartition(" ")[2]


class DefaultIfaceFreeBsd(Method):
    platforms = {"freebsd"}
    method_type = "default_iface"

    def test(self):  # type: () -> bool
        return check_command("netstat")

    def get(self, arg=""):  # type: (str) -> Optional[str]
        output = _popen("netstat", "-r")
        return _search(r"default[ ]+\S+[ ]+\S+[ ]+(\S+)[\r\n]+", output)


# TODO: order methods by effectiveness/reliability
#   Use a class attribute maybe? e.g. "score", then sort by score in cache
METHODS = [
    # NOTE: CtypesHost is faster than ArpExe because of sub-process startup times :)
    CtypesHost,
    ArpFile,
    ArpingHost,
    SysIfaceFile,
    FcntlIface,
    UuidLanscan,
    GetmacExe,
    IpconfigExe,
    WmicExe,
    ArpExe,
    DarwinNetworksetupIface,
    ArpFreebsd,
    ArpOpenbsd,
    IfconfigWithIfaceArg,
    IfconfigEther,
    IfconfigOther,
    IpLinkIface,
    NetstatIface,
    IpNeighborShow,
    ArpVariousArgs,
    UuidArpGetNode,
    DefaultIfaceLinuxRouteFile,
    DefaultIfaceIpRoute,
    DefaultIfaceRouteCommand,
    DefaultIfaceRouteGetCommand,
    DefaultIfaceOpenBsd,
    DefaultIfaceFreeBsd,
]  # type: List[Type[Method]]

# Primary method to use for a given method type
METHOD_CACHE = {
    "ip4": None,
    "ip6": None,
    "iface": None,
    "default_iface": None,
}  # type: Dict[str, Optional[Method]]


# Order of methods is determined by:
#   Platform + version
#   Performance (file read > command)
#   Reliability (how well I know/understand the command to work)
FALLBACK_CACHE = {
    "ip4": [],
    "ip6": [],
    "iface": [],
    "default_iface": [],
}  # type: Dict[str, List[Method]]


DEFAULT_IFACE = ""  # type: str


def get_method_by_name(method_name):
    # type: (str) -> Optional[Type[Method]]
    for method in METHODS:
        if method.__name__.lower() == method_name.lower():
            return method

    return None


def get_instance_from_cache(method_type, method_name):
    # type: (str, str) -> Optional[Method]
    """
    Get the class for a named Method from the caches.

    METHOD_CACHE is checked first, and if that fails,
    then any entries in FALLBACK_CACHE are checked.
    If both fail, None is returned.

    Args:
        method_type: method type to initialize the cache for.
            Allowed values are:  ``ip4`` | ``ip6`` | ``iface`` | ``default_iface``
    """

    if str(METHOD_CACHE[method_type]) == method_name:
        return METHOD_CACHE[method_type]

    for f_meth in FALLBACK_CACHE[method_type]:
        if str(f_meth) == method_name:
            return f_meth

    return None


def _swap_method_fallback(method_type, swap_with):
    # type: (str, str) -> bool
    if str(METHOD_CACHE[method_type]) == swap_with:
        return True

    found = None  # type: Optional[Method]
    for f_meth in FALLBACK_CACHE[method_type]:
        if str(f_meth) == swap_with:
            found = f_meth
            break

    if not found:
        return False

    curr = METHOD_CACHE[method_type]
    FALLBACK_CACHE[method_type].remove(found)
    METHOD_CACHE[method_type] = found
    FALLBACK_CACHE[method_type].insert(0, curr)  # noqa: T484

    return True


def _warn_critical(err_msg):
    # type: (str) -> None
    log.critical(err_msg)
    warnings.warn(
        "%s. NOTICE: this warning will likely turn into a raised exception in getmac 1.0.0!"
        % err_msg,
        RuntimeWarning,
    )


def initialize_method_cache(
    method_type, network_request=True
):  # type: (str, bool) -> bool
    """
    Initialize the method cache for the given method type.

    Args:
        method_type: method type to initialize the cache for.
            Allowed values are:  ``ip4`` | ``ip6`` | ``iface`` | ``default_iface``
        network_request: if methods that make network requests should be included
            (those methods that have the attribute ``network_request`` set to ``True``)
    """
    if METHOD_CACHE.get(method_type):
        if DEBUG:
            log.debug(
                "Method cache already initialized for method type '%s'", method_type
            )
        return True

    log.debug("Initializing '%s' method cache (platform: '%s')", method_type, PLATFORM)

    if OVERRIDE_PLATFORM:
        log.warning(
            "Platform override is set, using '%s' as platform "
            "instead of detected platform '%s'",
            OVERRIDE_PLATFORM,
            PLATFORM,
        )
        platform = OVERRIDE_PLATFORM
    else:
        platform = PLATFORM

    if DEBUG >= 4:
        meth_strs = ", ".join(m.__name__ for m in METHODS)  # type: str
        log.debug("%d methods available: %s", len(METHODS), meth_strs)

    # Filter methods by the type of MAC we're looking for, such as "ip"
    # for remote host methods or "iface" for local interface methods.
    type_methods = [
        method
        for method in METHODS
        if (method.method_type != "ip" and method.method_type == method_type)
        # Methods with a type of "ip" can handle both IPv4 and IPv6
        or (method.method_type == "ip" and method_type in ["ip4", "ip6"])
    ]  # type: List[Type[Method]]

    if not type_methods:
        _warn_critical("No valid methods matching MAC type '%s'" % method_type)
        return False

    if DEBUG >= 2:
        type_strs = ", ".join(tm.__name__ for tm in type_methods)  # type: str
        log.debug(
            "%d type-filtered methods for '%s': %s",
            len(type_methods),
            method_type,
            type_strs,
        )

    # Filter methods by the platform we're running on
    platform_methods = [
        method for method in type_methods if platform in method.platforms
    ]  # type: List[Type[Method]]

    if not platform_methods:
        # If there isn't a method for the current platform,
        # then fallback to the generic platform "other".
        warn_msg = (
            "No methods for platform '%s'! Your system may not be supported. "
            "Falling back to platform 'other'." % platform
        )
        log.warning(warn_msg)
        warnings.warn(warn_msg, RuntimeWarning)
        platform_methods = [
            method for method in type_methods if "other" in method.platforms
        ]

    if DEBUG >= 2:
        plat_strs = ", ".join(pm.__name__ for pm in platform_methods)  # type: str
        log.debug(
            "%d platform-filtered methods for '%s' (method_type='%s'): %s",
            len(platform_methods),
            platform,
            method_type,
            plat_strs,
        )

    if not platform_methods:
        _warn_critical(
            "No valid methods found for MAC type '%s' and platform '%s'"
            % (method_type, platform)
        )
        return False

    filtered_methods = platform_methods  # type: List[Type[Method]]

    # If network_request is False, then remove any methods that have network_request=True
    if not network_request:
        filtered_methods = [m for m in platform_methods if not m.network_request]

    # Determine which methods work on the current system
    tested_methods = []  # type: List[Method]

    for method_class in filtered_methods:
        method_instance = method_class()  # type: Method
        try:
            test_result = method_instance.test()  # type: bool
        except Exception:
            test_result = False
        if test_result:
            tested_methods.append(method_instance)
            # First successful test goes in the cache
            if not METHOD_CACHE[method_type]:
                METHOD_CACHE[method_type] = method_instance
        elif DEBUG:
            log.debug("Test failed for method '%s'", str(method_instance))

    if not tested_methods:
        _warn_critical(
            "All %d '%s' methods failed to test!" % (len(filtered_methods), method_type)
        )
        return False

    if DEBUG >= 2:
        tested_strs = ", ".join(str(ts) for ts in tested_methods)  # type: str
        log.debug(
            "%d tested methods for '%s': %s",
            len(tested_methods),
            method_type,
            tested_strs,
        )

    # Populate fallback cache with all the tested methods, minus the currently active method
    if METHOD_CACHE[method_type] and METHOD_CACHE[method_type] in tested_methods:
        tested_methods.remove(METHOD_CACHE[method_type])  # noqa: T484

    FALLBACK_CACHE[method_type] = tested_methods

    if DEBUG:
        log.debug(
            "Current method cache: %s",
            str({k: str(v) for k, v in METHOD_CACHE.items()}),
        )
        log.debug(
            "Current fallback cache: %s",
            str({k: str(v) for k, v in FALLBACK_CACHE.items()}),
        )
    log.debug("Finished initializing '%s' method cache", method_type)

    return True


def _remove_unusable(method, method_type):  # type: (Method, str) -> Optional[Method]
    if not FALLBACK_CACHE[method_type]:
        log.warning("No fallback method for unusable method '%s'!", str(method))
        METHOD_CACHE[method_type] = None
    else:
        METHOD_CACHE[method_type] = FALLBACK_CACHE[method_type].pop(0)
        log.warning(
            "Falling back to '%s' for unusable method '%s'",
            str(METHOD_CACHE[method_type]),
            str(method),
        )

    return METHOD_CACHE[method_type]


def _attempt_method_get(
    method, method_type, arg
):  # type: (Method, str, str) -> Optional[str]
    """
    Attempt to use methods, and if they fail, fallback to the next method in the cache.
    """
    if not METHOD_CACHE[method_type] and not FALLBACK_CACHE[method_type]:
        _warn_critical("No usable methods found for MAC type '%s'" % method_type)
        return None

    if DEBUG:
        log.debug(
            "Attempting get() (method='%s', method_type='%s', arg='%s')",
            str(method),
            method_type,
            arg,
        )

    result = None
    try:
        result = method.get(arg)
    except CalledProcessError as ex:
        # Don't mark return code 1 on a process as unusable!
        #   Example of return code 1 on ifconfig from WSL:
        #     Blake:goesc$ ifconfig eth8
        #     eth8: error fetching interface information: Device not found
        #     Blake:goesc$ echo $?
        #     1
        # Methods where an exit code of 1 makes it invalid should handle the
        # CalledProcessError, inspect the return code, and set self.unusable = True
        if ex.returncode != 1:
            log.warning(
                "Cached Method '%s' failed for '%s' lookup with process exit "
                "code '%d' != 1, marking unusable. Exception: %s",
                str(method),
                method_type,
                ex.returncode,
                str(ex),
            )
            method.unusable = True
    except Exception as ex:
        log.warning(
            "Cached Method '%s' failed for '%s' lookup with unhandled exception: %s",
            str(method),
            method_type,
            str(ex),
        )
        method.unusable = True

    # When an unhandled exception occurs (or exit code other than 1), remove
    # the method from the cache and reinitialize with next candidate.
    if not result and method.unusable:
        new_method = _remove_unusable(method, method_type)

        if not new_method:
            return None

        return _attempt_method_get(new_method, method_type, arg)

    return result


def get_by_method(method_type, arg="", network_request=True):
    # type: (str, str, bool) -> Optional[str]
    """
    Query for a MAC using a specific method.

    Args:
        method_type: the type of lookup being performed.
            Allowed values are: ``ip4``, ``ip6``, ``iface``, ``default_iface``
        arg: Argument to pass to the method, e.g. an interface name or IP address
        network_request: if methods that make network requests should be included
            (those methods that have the attribute ``network_request`` set to ``True``)
    """
    if not arg and method_type != "default_iface":
        log.error("Empty arg for method '%s' (raw value: %s)", method_type, repr(arg))
        return None

    if FORCE_METHOD:
        log.warning(
            "Forcing method '%s' to be used for '%s' lookup (arg: '%s')",
            FORCE_METHOD,
            method_type,
            arg,
        )

        forced_method = get_method_by_name(FORCE_METHOD)

        if not forced_method:
            log.error("Invalid FORCE_METHOD method name '%s'", FORCE_METHOD)
            return None

        return forced_method().get(arg)

    method = METHOD_CACHE.get(method_type)  # type: Optional[Method]

    if not method:
        # Initialize the cache if it hasn't been already
        if not initialize_method_cache(method_type, network_request):
            log.error(
                "Failed to initialize method cache for method '%s' (arg: '%s')",
                method_type,
                arg,
            )
            return None

        method = METHOD_CACHE[method_type]

    if not method:
        log.error(
            "Initialization failed for method '%s'. It may not be supported "
            "on this platform or another issue occurred.",
            method_type,
        )
        return None

    # TODO: add a "net_ok" argument, check network_request attribute
    #   on method in CACHE, if not then keep checking for method in
    #   FALLBACK_CACHE that has network_request.
    result = _attempt_method_get(method, method_type, arg)

    # Log normal get() failures if debugging is enabled
    if DEBUG and not result:
        log.debug("Method '%s' failed for '%s' lookup", str(method), method_type)

    return result


def get_mac_address(  # noqa: C901
    interface=None, ip=None, ip6=None, hostname=None, network_request=True
):
    # type: (Optional[str], Optional[str], Optional[str], Optional[str], bool) -> Optional[str]
    """
    Get an Unicast IEEE 802 MAC-48 address from a local interface or remote host.

    Only ONE of the first four arguments may be used
    (``interface``,``ip``, ``ip6``, or ``hostname``).
    If none of the arguments are selected, the default network interface for
    the system will be used.

    .. warning::
       In getmac 1.0.0, exceptions will be raised if the method cache initialization fails
       (in other words, if there are no valid methods found for the type of MAC requested).

    .. warning::
       You MUST provide :class:`str` typed arguments, REGARDLESS of Python version

    .. note::
       ``"localhost"`` or ``"127.0.0.1"`` will always return ``"00:00:00:00:00:00"``

    .. note::
       It is assumed that you are using Ethernet or Wi-Fi. While other protocols
       such as Bluetooth may work, this has not been tested and should not be
       relied upon. If you need this functionality, please open an issue
       (or better yet, a Pull Request ;))!

    .. note::
       Exceptions raised by methods are handled silently and returned as :obj:`None`.

    Args:
        interface (str): Name of a local network interface (e.g "Ethernet 3", "eth0", "ens32")
        ip (str): Canonical dotted decimal IPv4 address of a remote host (e.g ``192.168.0.1``)
        ip6 (str): Canonical shortened IPv6 address of a remote host (e.g ``ff02::1:ffe7:7f19``)
        hostname (str): DNS hostname of a remote host (e.g "router1.mycorp.com", "localhost")
        network_request (bool): If network requests should be made when attempting to find the
            MAC of a remote host. If the ``arping`` command is available, this will be used.
            If not, a UDP packet will be sent to the remote host to populate
            the ARP/NDP tables for IPv4/IPv6. The port this packet is sent to can
            be configured using the module variable ``getmac.PORT``.

    Returns:
        Lowercase colon-separated MAC address, or :obj:`None` if one could not be
        found or there was an error.
    """  # noqa: E501

    if DEBUG:
        import timeit

        start_time = timeit.default_timer()

    if (hostname and hostname == "localhost") or (ip and ip == "127.0.0.1"):
        return "00:00:00:00:00:00"

    # Resolve hostname to an IP address
    if hostname:
        # Exceptions will be handled silently and returned as a None
        try:
            # TODO: can this return a IPv6 address? If so, handle that!
            ip = socket.gethostbyname(hostname)
        except Exception as ex:
            log.error("Could not resolve hostname '%s': %s", hostname, ex)
            if DEBUG:
                log.debug(traceback.format_exc())
            return None

    if ip6:
        if not socket.has_ipv6:
            log.error(
                "Cannot get the MAC address of a IPv6 host: "
                "IPv6 is not supported on this system"
            )
            return None
        elif ":" not in ip6:
            log.error("Invalid IPv6 address (no ':'): %s", ip6)
            return None

    mac = None

    if network_request and (ip or ip6):
        send_udp_packet = True  # type: bool

        # If IPv4, use ArpingHost or CtypesHost if they're available instead
        # of populating the ARP table. This provides more reliable results
        # and a ARP packet is lower impact than a UDP packet.
        if ip:
            if not METHOD_CACHE["ip4"]:
                initialize_method_cache("ip4", network_request)

            # If ArpFile succeeds, just use that, since it's
            # significantly faster than arping (file read vs.
            # spawning a process).
            if not FORCE_METHOD or FORCE_METHOD.lower() == "arpfile":
                af_meth = get_instance_from_cache("ip4", "ArpFile")
                if af_meth:
                    mac = _attempt_method_get(af_meth, "ip4", ip)

            # TODO: add tests for this logic (arpfile => fallback)
            # This seems to be a common course of GitHub issues,
            # so fixing it for good and adding robust tests is
            # probably a good idea.

            if not mac:
                for arp_meth in ["CtypesHost", "ArpingHost"]:
                    if FORCE_METHOD and FORCE_METHOD.lower() != arp_meth:
                        continue

                    if arp_meth == str(METHOD_CACHE["ip4"]):
                        send_udp_packet = False
                        break
                    elif any(
                        arp_meth == str(x) for x in FALLBACK_CACHE["ip4"]
                    ) and _swap_method_fallback("ip4", arp_meth):
                        send_udp_packet = False
                        break

        # Populate the ARP table by sending an empty UDP packet to a high port
        if send_udp_packet and not mac:
            if DEBUG:
                log.debug(
                    "Attempting to populate ARP table with UDP packet to %s:%d",
                    ip if ip else ip6,
                    PORT,
                )

            if ip:
                sock = socket.socket(socket.AF_INET, socket.SOCK_DGRAM)
            else:
                sock = socket.socket(socket.AF_INET6, socket.SOCK_DGRAM)

            try:
                if ip:
                    sock.sendto(b"", (ip, PORT))
                else:
                    sock.sendto(b"", (ip6, PORT))
            except Exception:
                log.error("Failed to send ARP table population packet")
                if DEBUG:
                    log.debug(traceback.format_exc())
            finally:
                sock.close()
        elif DEBUG:
            log.debug(
                "Not sending UDP packet, using network request method '%s' instead",
                str(METHOD_CACHE["ip4"]),
            )

    # Setup the address hunt based on the arguments specified
    if not mac:
        if ip6:
            mac = get_by_method("ip6", ip6)
        elif ip:
            mac = get_by_method("ip4", ip)
        elif interface:
            mac = get_by_method("iface", interface)
        else:  # Default to searching for interface
            # Default to finding MAC of the interface with the default route
            if WINDOWS and network_request:
                default_iface_ip = _fetch_ip_using_dns()
                mac = get_by_method("ip4", default_iface_ip)
            elif WINDOWS:
                # TODO: implement proper default interface detection on windows
                #   (add a Method subclass to implement DefaultIface on Windows)
                mac = get_by_method("iface", "Ethernet")
            else:
                global DEFAULT_IFACE

                if not DEFAULT_IFACE:
                    DEFAULT_IFACE = get_by_method("default_iface")  # noqa: T484

                    if DEFAULT_IFACE:
                        DEFAULT_IFACE = str(DEFAULT_IFACE).strip()

                    # TODO: better fallback if default iface lookup fails
                    if not DEFAULT_IFACE and BSD:
                        DEFAULT_IFACE = "em0"
                    elif not DEFAULT_IFACE and DARWIN:  # OSX, maybe?
                        DEFAULT_IFACE = "en0"
                    elif not DEFAULT_IFACE:
                        DEFAULT_IFACE = "eth0"

                mac = get_by_method("iface", DEFAULT_IFACE)

                # TODO: hack to fallback to loopback if lookup fails
                if not mac:
                    mac = get_by_method("iface", "lo")

    log.debug("Raw MAC found: %s", mac)

    # Log how long it took
    if DEBUG:
        duration = timeit.default_timer() - start_time
        log.debug("getmac took %.4f seconds", duration)

    return _clean_mac(mac)<|MERGE_RESOLUTION|>--- conflicted
+++ resolved
@@ -50,13 +50,7 @@
 if not log.handlers:
     log.addHandler(logging.NullHandler())
 
-<<<<<<< HEAD
 __version__ = "1.0.0a0"
-=======
-__version__ = "0.9.4"
-
-PY2 = sys.version_info[0] == 2  # type: bool
->>>>>>> 51364aef
 
 # Configurable settings
 DEBUG = 0  # type: int
