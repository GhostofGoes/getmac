
# Changelog

**NOTE**: if any changes significantly impact your project or use case, please open an issue on [GitHub](https://github.com/GhostofGoes/getmac/issues) or email me (see git commit author info for address).

**Announcement**: Compatibility with Python versions older than 3.7 (2.7, 3.4, 3.5, and 3.6) is deprecated and will be removed in getmac 1.0.0. If you are stuck on an unsupported Python, consider loosely pinning the version of this package in your dependency list, e.g. `getmac<1.0.0` or `getmac~=0.9.0`.

<<<<<<< HEAD
## UNRELEASED

### Added
* Added full support for Python 3.10 and 3.11
* Added tentative support for Python 3.12

### Changed
* Reduce wheel file size (`.whl`)

### Removed
* Removed support for Python 2.7. It's time. Supporting 2.7 has become an onerous burden on the project, and has prevented fully supporting 3.10 and 3.11 due to having to stay on an ancient version of pytest. I'm done supporting a 13 year old version of a language.
* Removed support for Python 3.4 and 3.5. These are quite old and there were a number of essential features added in 3.6+ that I'd like to use (f-strings, type annotations, mature `pathlib`, etc.)
* Removed support for Python 3.6. setuptools added pyproject.toml support in version 61.0.0, however only version 59 is supported for Python 3.6. This means a choice had to be made between moving to pyproject.toml or supporting Python 3.6. Given 3.6 has been EOL for over a year, I've decided to drop support.
* Removed support for Jython. As of Jan 23rd, 2023, [Jython](https://github.com/jython/jython) still does not support Python3, only 2.7. If and when it supports Python 3, I'll re-add support for it.
* Removed explicit support for IronPython. [IronPython3 exists](https://github.com/IronLanguages/ironpython3), however I don't have a way to test it in CI. If someone knows of a way to test it in GitHub actions, let me know, and I'm happy to re-add explicit support.
* Removed RPM packaging. This wasn't being used anywhere, and hasn't been updated since version 0.6.0. Way back when, I dreamt of putting this in OS package repositories. However, I've now learned that's up to the maintainers of those repos (e.g., Ubuntu or Fedora maintainers), not me.

### Dev
* Renamed `master` branch to `main`
* Switch to the excellent and elegant [Poetry](https://python-poetry.org/) for project management
  * Add `pyproject.toml`
  * Move most tool configurations to `pyproject.toml` from `tox.ini`
  * Remove all `requirement.txt` files
  * Remove `setup.py` and `MANIFEST.in`
=======
## 0.9.5 ()

### Changed
* Fixed macOS arp when MAC has one character sections in specific cases (Fixes issue #92)
>>>>>>> 9d415d17

## 0.9.4 (06/01/2023)

### Added
* Support BusyBox's ``arping``

### Changed
* Improve how ARP is handled. If ``ArpFile`` method succeeds, use it instead of ``ArpingHost`` (this should fix [#86](https://github.com/GhostofGoes/getmac/issues/86), for realsies this time).
* Speed up the first call to ``ArpingHost``
* Fix FORCE_METHOD not being respected for IPv4 macs

## 0.9.3 (03/16/2023)

### Changed
* Fix `ArpFile` method being used for IPv6 (`/proc/net/arp`, and ARP in general, is IPv4-only)

## 0.9.2 (02/03/2023)

### Changed
* Fix flakiness with UuidArpGetNode on MacOS by making it the last method attempted (Fixes issue [#82](https://github.com/GhostofGoes/getmac/issues/82))

## 0.9.1 (01/24/2023)

### Changed
* Deprecate Python 3.6 support (support will be removed in getmac 1.0.0)

### Dev
* Fix links in README and PyPI metadata to use "main" instead of "master" for primary branch
* Remove "Documentation" link from PyPI (the ReadTheDocs site is broken and hasn't been updated since 0.5.0)
* Add PyPI classifiers for 3.10 and 3.11
* Some cleanup of CHANGELOG


## 0.9.0 (01/23/2023)
This release is a *complete rewrite of getmac from the ground up*. The public API of `getmac` is **unchanged** as part of this rewrite. `get_mac_address()` is still the primary way of getting a MAC address, it's just the "under the hood" internals that have changed completely.

 It's passing tests and seems to be operable. However, with a change this large there are inevitably issues that the tests or I don't catch, so I'm doing a series of pre-releases until I'm 99% confident in it's stability. Refer to `docs/rewrite.md` for a in-depth explanation of the rewrite changes.

The new system has a number of benefits
- Reduction of false-positives and false-negatives by improving method selection accuracy (platform, validity, etc.)
- *Significantly* faster overall
- "Misses" have the same performance as "Hits"
- Easier to test, since each method can be tested directly via it's class
- Easier to type annotate and analyze with mypy
- Easier to read, improving reviewability and ease of contributing for newcomers
- Extensible! Custom methods can be defined and added at runtime (which is perfect if you have some particular edge case but aren't able to open-source it).

### Added
* Fully support Python 3.9 (automated tests in CI)
* Tentatively support Python 3.10 and 3.11 (unable to test due to the need to be able to still test 2.7)
* Added default interface detection for MacOS (command: `route get default`)
* Added initial support for Solaris/SunOS. There were a few existing methods that worked as-is, so just added indicators that those methods support `sunos` (Which applies to any system where `platform.system() == SunOS`).
* `arping` (POSIX) or `SendARP` (Windows) will now *always* be used instead of sending a UDP packet when looking for the MAC of a IPv4 host, if they're available and operable (otherwise, UDP + ARP table check will be used like before).
* The amount of time taken to get a result (in seconds) will now be recorded and logged if debugging is enabled (`DEBUG>=1` or `-d`)
* Added command line argument to override the UDP port for network requests: `--override-port` (this was already possible in Python via `getmac.getmac.PORT`, but wasn't configurable via the CLI. Now it is!).
* Added ability to override the detected platform via `--override-platform` argument (CLI) or `getmac.getmac.OVERRIDE_PLATFORM` variable (Python). This will force methods for that platform to be used, regardless of the actual platform. Here's an example forcing `linux` to be used as the platform: `getmac -i eth0 --override-platform linux`. In version 1.0.0, this feature will added as an argument to `get_mac_address()`.
* Added ability to force a specific method to be used via `--force-method` argument (CLI) or `getmac.getmac.FORCE_METHOD` variable (Python). This is useful for troubleshooting issues, general debugging, and testing changes. Example: `getmac -v -dddd --ip 192.168.0.1 --force-method ctypeshost`

### Changed
* **Complete rewrite of `getmac` from the ground up. Refer to `docs/rewrite.md` for a in-depth explanation of the rewrite changes**
* Fixed a failure to look up a hostname now returns `None`, as expected, instead of raising an exception (`socket.gaierror`).
* Fixed numerous false-negative and false-positive bugs
* Improved overall performance
* Performance for cases where no MAC is found is now the same as cases where a MAC is found (speed of "misses" now equals that of "hits")
* Improved the reliability and performance of many methods
* Fixed `netstat` on older Linux distros (such as Ubuntu 12.04)
* Overhauled `ifconfig` parsing. It should now be far more reliable and accurate across all platforms.
* Improved Android support. Note that newer devices are locked down and the amount of information that's obtainable by an unprivileged process is quite limited (Android 7/9 and newer, not sure exactly when they changed this, I'm not an Android guy). That being said, the normal Linux methods should work fine, provided you have the proper permissions (usually, `root`).
* Fixed bug with `/proc/net/route` parsing (this affected Android and potentially other platforms)
* Improve default interface detection for FreeBSD (command: `route get default`)

### Removed
* Removed man pages from distribution (`getmac.1`/`getmac2.1`). They were severely out of date and unused. May re-add at a later date.

### Dev
* Migrate CI to GitHub Actions, remove TravisCI and Appveyor
* Add flake8 plugins: `flake8-pytest-style` and `flake8-annotations`
* Add additional samples and tests for WSL1 (with the Ubuntu 18.04 distro)
* Add additional samples for Windows 10
* Add additional samples for MacOS
* Add samples and tests for Ubuntu 12.04
* Add samples for NetBSD 8 (support coming in a future release)
* Add samples for Solaris 10 (support TBD)
* Add samples for several versions of Android
* Add new tests
* Improve existing tests
* Consolidate everything related to RPM packaging to `packaging/rpm/`. This stuff hasn't been updated since 0.6.0, may remove in the future and leave distro packaging to distro maintainers.


## 0.8.3 (12/10/2021)

### Changed
* Added support for Thomas Habets' version of `arping` in addition to the existing iputils one (contributed by Ville Skyttä (@scop) in [#52](https://github.com/GhostofGoes/getmac/pull/52) and [#54](https://github.com/GhostofGoes/getmac/pull/54))
* Added support for docker in network bridge mode (contributed by Tomasz Duda (@tomaszduda23) in [#57](https://github.com/GhostofGoes/getmac/pull/57))
* Add CHANGELOG URL to PyPI metadata (contributed by Ville Skyttä (@scop) in [#58](https://github.com/GhostofGoes/getmac/pull/58))
* Fixed code quality test suite errors (includes changes by Daniel Flanagan (@FlantasticDan) in [#67](https://github.com/GhostofGoes/getmac/pull/67))
* Improved Android support (contributed by @emadmahdi in [#71](https://github.com/GhostofGoes/getmac/pull/71))
* Minor code quality fixes (2 years of neglecting master branch)
* Add [Code of Conduct](https://github.com/GhostofGoes/getmac/blob/main/CODE_OF_CONDUCT.md) for project contributors
* Add [SECURITY.md](https://github.com/GhostofGoes/getmac/blob/main/SECURITY.md) for reporting security issues (e.g. vulnerabilities)
* Deprecate Python 3.4 and 3.5
* Issue deprecation message as a warning in addition to a log message


## 0.8.2 (12/07/2019)

### Changed
* Added warning about Python 2 compatibility being dropped in 1.0.0
* Officially support Python 3.8
* Documented a known issue with looking up IP of a local interface on Linux/WSL (See the "Known Issues" section in the README)
* Added remote host lookup using `arping` as last resort

### Dev
* Standardized formatting on [Black](https://github.com/psf/black)
* Lint additions: `vulture`, several Flake8 plugins
* Pinned test dependencies (pytest 5 dropped Python 2 support)
* Various quality-of-life improvements for contributors/developers


## 0.8.1 (05/14/2019)

### Changed
* Fixed sockets being opened and not closed when `ip` or `ip6` were used,
which could lead to a `ResourceWarning` (GH-42)


## 0.8.0 (04/09/2019)

### Added
* OpenBSD support
* FreeBSD support
* Python logging is now used instead of `print` (logger: `getmac`)
* Include tests in the source distribution
* (CLI) Added aliases for `--no-network-requests`: `-N` and `--no-net`
* (CLI) New argument: `-v`/`--verbose`

### Changed
* Errors are now logged instead of raising a `RuntimeWarning`
* Improved Ubuntu support
* Performance improvements

### Development
* Significant increase in overall test coverage
* Fixed and migrated the sample tests to `pytest`
* Added tests for the CLI


## 0.7.0 (01/27/2019)

### Added
* Type annotations (PEP 484)

### Removed
* Dropped support for Python 2.6
* Removed the usage of third-party packages (`netifaces`, `psutil`, `scapy`, and `arpreq`).
This should improve the performance of lookups of non-existent interfaces
or hosts, since this feature was punishing that path without providing much value.
If you want to use these packages directly, I have a guide on how to do so on a
[GitHub Gist](https://gist.github.com/GhostofGoes/0a8e82930e75afcefbd879a825ba4c26).

### Changed
* Significantly improved the performance of the common cases on Linux
for interfaces and remote hosts
* Improved POSIX interface performance. Commands specific to OSX
will be run only on that platform, and vice-versa.
* Significantly improved the speed and accuracy of determining
the default interface on Linux
* Python 2 will install an executor named getmac2 and Python 3 an
executor named getmac so they do not conflict when both RPMs are
installed on the same system (Credit: @hargoniX)
* The `warnings` module will only be imported if a error/warning
occurs (improve compatibility with some freezers, notably PyInstaller)
* Improved system platform detection
* Various other minor performance improvements

### Development
* Added unit tests for the samples (Credit: @Frizz925)
* Scripts for building RPMs in the /scripts directory (Credit: @hargoniX)
* Improved code quality and health checks
* Include the CHANGELOG on the PyPI project page
* Using `pytest` for all tests now instead of `unittest`

### Documentation
* Added instructions on how to build a Debian package (Credit: @kofrezo)


## 0.6.0 (10/06/2018)
### Added
* Windows default interface detection if `network_request` is enabled (Credit: @cyberhobbes)
* Docker container (Credit: @Komish)

### Changed
* Changed project name to `getmac`. This applies to the
command line tool, GitHub, and the documentation.
* Use proper Python 2-compatible print functions (Credit: @martmists)

### Removed
* Support for Python 2.5. It is not feasible to test, and potentially
breaks some useful language features, such as `__future__`
* Variables PORT and DEBUG from top-level package imports, since changing
them would have no actual effect on execution. Instead, use `getmac.getmac.DEBUG`.

### Dev
* Added example videos demonstrating usage (Credit: @fortunate-man)
* Added contribution guide
* Added documentation on ReadTheDocs
* Added a manpage


## 0.5.0 (09/24/2018)
### Added
* Full support for Windows Subsystem for Linux (WSL). This is working for
all features, including default interface selection! The only edge case
is lookup of remote host IP addresses that are actually local interfaces
will not resolve to a MAC (which should be ff-ff-ff-ff-ff-ff).
### Changed
* Require `argparse` if Python version is 2.6 or older
### Dev
* Updated tox tests: added Jython and IronPython, removed 2.6


## 0.4.0 (09/21/2018)
### Added
* New methods for remote host MACs
    * Windows: `arp`
    * POSIX: `arpreq` package
* New methods for interface MACs
    * Windows: `wmic nic`
* DEBUG levels: DEBUG value is now an integer, and increasing it will
increase the amount and verbosity of output. On the CLI, it can be
configured by increasing the amount of characters for the debug argument,
e.g. '-dd' for DEBUG level 2.
* Jython support (Note: on Windows Jython currently only works with interfaces)
* IronPython support

### Changed
* **Significant** performance improvement for remote hosts. Previously,
the average for `get_mac_address(ip='10.0.0.100')` was 1.71 seconds.
Now, the average is `12.7 miliseconds`, with the special case of a unpopulated
arp table being only slightly higher. This was brought about by changes in
how the arp table is populated. The original method was to use the
host's `ping` command to send an ICMP packet to the host. This took time,
which heavily delayed the ability to actually get an address. The solution
is to instead simply send a empty UDP packet to a high port. The port
this packet is sent to can be configured using the module variable `getmac.PORT`.
* "Fixed" resolution of localhost/127.0.0.1 by hardcoding the response.
This should resolve a lot of problematic edge cases. I'm ok with this
for now since I don't know of a case when it isn't all zeroes.
* Greatly increased the reliability of getting host and interface MACs on Windows
* Improved debugging output
* Tightened up the size of `getmac.py`
* Various minor stability and performance improvements
* Add LICENSE to PyPI package

### Removed
* Support for Python 3.2 and 3.3. The total downloads from PyPI with
those versions in August was ~53k and ~407K, respectfully. The majority
of those are likely from automated testing (e.g. TravisCI) and not
actual users. Therefore, I've decided to drop support to simplify
development, especially since before 3.4 the 3.x series was still
very much a  "work in progress".

### Dev
* Added automated tests for Windows using Appveyor
* Tox runner for tests
* Added github.io page
* Improved TravisCI testing


## 0.3.0 (08/30/2018)
### Added
* Attempt to use Python modules if they're installed. This is useful
for larger projects that already have them installed as dependencies,
as they provide a more reliable means of getting information.
    * `psutil`: Interface MACs on all platforms
    * `scapy`: Interface MACs and Remote MACs on all platforms
    * `netifaces`: Interface MACs on Non-Windows platforms
* New methods for remote MACs
    * POSIX: `ip neighbor show`, Abuse of `uuid._arp_getnode()`
* New methods for Interface MACs
    * POSIX: `lanscan -ai` (HP-UX)

### Changed
* Certain critical failures that should never happen will now warn
instead of failing silently.
* Added a sanity check to the `ip6` argument (IPv6 addresses)
* Improved performance in some areas
* Improved debugging output

### Fixed
* Major Bugfix: search of `proc/net/arp` would return shorter addresses in the
same subnet if they came earlier in the sequence. Example: a search for
`192.168.16.2` on Linux would instead return the MAC address of
`192.168.16.254` with no errors or warning whatsoever.
* Significantly improved default interface detection. Default
interfaces are now properly detected on Linux and most other
POSIX platforms with `ip` or `route` commands available, or the
`netifaces` Python module.

### Dev
* Makefile
* Vagrantfile to spin up testing VMs for various platforms using [Vagrant](https://www.vagrantup.com/docs/)
* Added more samples of command output on platforms (Ubuntu 18.04 LTS)


## 0.2.4 (08/26/2018)
### Fixed
* Fixed identification of remote host on OSX
* Resolved hangs and noticeable lag that occurred when "network_request"
was True (the default)


## 0.2.3 (08/07/2018)
### Fixed
* Remote host for Python 3 on Windows


## 0.2.2
### Added
* Short versions of CLI arguments (e.g. "-i" for "--interface")

### Changed
* Improved usage of "ping" across platforms and IP versions
* Various minor tweaks for performance
* Improved Windows detection

### Fixed
* Use of ping command with hostname

### Dev:
* Improvements to internal code


## 0.2.1
Nothing changed. PyPI just won't let me push changes without a new version.


## 0.2.0 (04/15/2018)
### Added
* Checks for default interface on Linux systems
* New methods of hunting for addresses on Windows, Mac OS X, and Linux

### Changed
* CLI will output nothing if it failed, instead of "None"
* CLI will return with 1 on failure, 0 on success
* No CLI arguments now implies the default host network interface
* Added an argumnent for debugging: `--debug`
* Removed `-d` option from `--no-network-requests`

### Fixed
* Interfaces on Windows and Linux (including Bash for Windows)
* Many bugs

### Removed
* Support for Python 2.6 on the CLI

### Dev
* Overhaul of internals


## 0.1.0 (04/15/2018):
### Added
* Addition of a terminal command: `get-mac`
* Ability to run as a module from the command line: `python -m getmac`

### Changed
* `arp_request` argument was renamed to `network_request`
* Updated docstring
* Slight reduction in the size of getmac.py

### Dev
* Overhauled the README
* Moved tests into their own folder
* Added Python 3.7 to list of supported snakes


## 0.0.4 (11/12/2017):
* Python 2.6 compatibility


## 0.0.3 (11/11/2017):
* Fixed some addresses returning without colons
* Added more rigorous checks on addresses before returning them


## 0.0.2 (11/11/2017):
* Remove print statements and other debugging output


## 0.0.1 (10/23/2017):
* Initial pre-alpha<|MERGE_RESOLUTION|>--- conflicted
+++ resolved
@@ -5,7 +5,6 @@
 
 **Announcement**: Compatibility with Python versions older than 3.7 (2.7, 3.4, 3.5, and 3.6) is deprecated and will be removed in getmac 1.0.0. If you are stuck on an unsupported Python, consider loosely pinning the version of this package in your dependency list, e.g. `getmac<1.0.0` or `getmac~=0.9.0`.
 
-<<<<<<< HEAD
 ## UNRELEASED
 
 ### Added
@@ -30,12 +29,11 @@
   * Move most tool configurations to `pyproject.toml` from `tox.ini`
   * Remove all `requirement.txt` files
   * Remove `setup.py` and `MANIFEST.in`
-=======
+
 ## 0.9.5 ()
 
 ### Changed
 * Fixed macOS arp when MAC has one character sections in specific cases (Fixes issue #92)
->>>>>>> 9d415d17
 
 ## 0.9.4 (06/01/2023)
 
